--- conflicted
+++ resolved
@@ -9,16 +9,10 @@
 crossterm = "0.19"
 anyhow = "1.0.38"
 unicode-width = "0.1"
-<<<<<<< HEAD
-sqlx = { version = "0.4.1", features = ["mysql", "runtime-tokio-rustls"] }
-tokio = { version = "0.2", features = ["full"] }
-futures = "0.3.5"
-=======
 sqlx = { version = "0.4.1", features = ["mysql", "chrono", "runtime-tokio-rustls"] }
 chrono = "0.4"
 tokio = { version = "0.2.22", features = ["full"] }
 futures = "0.3.5"
 serde_json = "1.0"
 serde = "1.0"
-toml = "0.4"
->>>>>>> 82b47a1c
+toml = "0.4"